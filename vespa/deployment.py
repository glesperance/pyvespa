--- conflicted
+++ resolved
@@ -649,27 +649,6 @@
         print("Finished deployment.", file=self.output)
         return app
 
-<<<<<<< HEAD
-    def _get_latest_run_id(self, instance) -> int:
-        # The following endpoint returns a dictionary containing information about various builds for a given application.
-        # It sometimes takes a couple of seconds for the actual latest build to show up, but once it does, we can get the latest run id.
-        endpoint = f"/application/v4/tenant/{self.tenant}/application/{self.application}/deployment"
-        res = self._request("GET", endpoint)
-
-        # The different deployment stages might be out of sync, so we need all the ids to determine the latest one
-        run_ids = []
-        for item in res["steps"]:
-            if (
-                "runs" in item.keys() and len(item["runs"]) > 0
-            ):  # "id" is only present in steps with "runs" key
-                run_ids.append(item["runs"][0]["id"])  # Index zero to get the latest id
-        if run_ids == []:
-            return -1  # No runs found
-
-        return max(run_ids)
-
-=======
->>>>>>> cb6e9865
     def deploy_to_prod(
         self,
         instance: Optional[str] = "default",
@@ -1124,33 +1103,6 @@
                 )
             return private_key, cert
         else:
-<<<<<<< HEAD
-            # Existing cert/key not found in ~/.vespa; create custom
-            print(
-                f"Certificate and key not found in {local_vespa_dir} or {home_vespa_dir}: Creating new cert/key pair."
-            )
-            print(
-                "Warning: This behavior is deprecated. Please generate a cert/key pair with 'vespa auth cert'.\n"
-            )
-            self.private_cert_file_name = "private_cert.txt"
-            return self._create_certificate_pair()
-
-    @staticmethod
-    def _create_certificate_pair() -> (
-        Tuple[ec.EllipticCurvePrivateKey, x509.Certificate]
-    ):
-        key = ec.generate_private_key(ec.SECP384R1(), default_backend())
-        name = x509.Name([x509.NameAttribute(x509.NameOID.COMMON_NAME, "localhost")])
-        certificate = (
-            x509.CertificateBuilder()
-            .subject_name(name)
-            .issuer_name(name)
-            .serial_number(x509.random_serial_number())
-            .not_valid_before(datetime.utcnow() - timedelta(minutes=1))
-            .not_valid_after(datetime.utcnow() + timedelta(days=7))
-            .public_key(key.public_key())
-            .sign(key, hashes.SHA256(), default_backend())
-=======
             if generate_cert:
                 if self._check_vespacli_available():
                     print(
@@ -1160,7 +1112,6 @@
                     return self._load_certificate_pair(generate_cert=False)
         raise FileNotFoundError(
             "Certificate and key not found in ~/.vespa or .vespa. \n Unable to generate as vespa CLI not detected. Please install vespacli (`pip install vespacli`) or generate a cert/key pair manually with 'vespa auth cert -N'."
->>>>>>> cb6e9865
         )
 
     def _generate_cert_vespacli(self) -> None:
