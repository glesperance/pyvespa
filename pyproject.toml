# Copyright Vespa.ai. Licensed under the terms of the Apache 2.0 license. See LICENSE in the project root.

[build-system]
requires = ["setuptools>=69", "wheel", "build", "twine", "versioneer[toml]"]
build-backend = "setuptools.build_meta"

[project]
name = "pyvespa"
version = "0.45.0"
description = "Python API for vespa.ai"
readme = "README.md"
keywords = ["vespa", "search engine", "data science"]
classifiers = ["License :: OSI Approved :: Apache Software License"]
dependencies = [
    "requests>=2.32.0",
    "requests_toolbelt",
    "docker",
    "jinja2",
    "cryptography",
    "aiohttp",
<<<<<<< HEAD
    "tenacity",
    "typing_extensions",
    "httpx[http2]",
=======
    "tenacity>=8.4.1",
    "typing_extensions",
    "python-dateutil",
>>>>>>> cb6e9865
]

requires-python = ">=3.8"

[[project.authors]]
name = "Thiago G. Martins"

[[project.maintainers]]
name = "Thomas Thoresen"
email = "thomas@vespa.ai"

[project.urls]
homepage = "https://pypi.org/project/pyvespa"
repository = "https://github.com/vespa-engine/pyvespa"

[project.license]
file = "LICENSE"

[project.optional-dependencies]
dev = [
    "pytest",
    "requests-mock",
    "datasets",
    "notebook",
    "nbconvert",
    "runnb",
    "ruff",
    "pre-commit",
    "vespacli",
]
build = [
    "setuptools==69.0.3",
    "build==1.0.3",
    "twine==5.1.1",
    "toml==0.10.2",
    "requests~=2.32.0",
    "ruff",
]
vespacli = ["vespacli"]

[tool.setuptools]
package-dir = {vespa = "vespa"}

[tool.ruff]
exclude = [
    ".bzr",
    ".direnv",
    ".eggs",
    ".git",
    ".git-rewrite",
    ".hg",
    ".ipynb_checkpoints",
    ".mypy_cache",
    ".nox",
    ".pants.d",
    ".pyenv",
    ".pytest_cache",
    ".pytype",
    ".ruff_cache",
    ".svn",
    ".tox",
    ".venv",
    ".vscode",
    "__pypackages__",
    "_build",
    "buck-out",
    "build",
    "dist",
    "node_modules",
    "site-packages",
    "venv",
]
line-length = 88
indent-width = 4

[tool.setuptools.package-data]
vespa = ["py.typed", "templates/*"]

[tool.ruff.lint]
select = ["E4", "E7", "E9", "F"]
ignore = []
fixable = ["ALL"]
unfixable = []
dummy-variable-rgx = "^(_+|(_+[a-zA-Z0-9_]*[a-zA-Z0-9]+?))$"

[tool.ruff.format]
quote-style = "double"
indent-style = "space"
skip-magic-trailing-comma = false
line-ending = "auto"
docstring-code-format = false
docstring-code-line-length = "dynamic"<|MERGE_RESOLUTION|>--- conflicted
+++ resolved
@@ -18,15 +18,10 @@
     "jinja2",
     "cryptography",
     "aiohttp",
-<<<<<<< HEAD
-    "tenacity",
-    "typing_extensions",
     "httpx[http2]",
-=======
     "tenacity>=8.4.1",
     "typing_extensions",
     "python-dateutil",
->>>>>>> cb6e9865
 ]
 
 requires-python = ">=3.8"
